use std::thread;
use std::sync::Arc;
use std::path::PathBuf;
use std::collections::{VecDeque, BTreeMap};
use std::time::{Instant, Duration};
use std::sync::atomic::{AtomicUsize, Ordering, AtomicBool};

use crc32fast::Hasher;
use fastcmp::Compare;

use r#async::{lock::mutex_lock::Mutex,
              rt::multi_thread::{MultiTaskPool, MultiTaskRuntime}};
use hash::XHashMap;

<<<<<<< HEAD
use pi_store::log_store::log_file::{PairLoader, LogMethod, LogFile};
=======
use pi_store::log_store::log_file::{PairLoader, LogMethod, LogFile, read_log_file, read_log_file_block};
>>>>>>> 1350b89e
use std::io::ErrorKind;

#[test]
fn test_crc32fast() {
    let mut hasher = Hasher::new();
    hasher.update(&vec![1, 1, 1]);
    hasher.update(&vec![10, 10, 10]);
    hasher.update(&vec![255, 10, 255, 10, 255, 10]);
    let hash = hasher.finalize();
    let mut hasher = Hasher::new();
    hasher.update(&vec![1, 1, 1, 10, 10, 10, 255, 10, 255, 10, 255, 10]);

    assert_eq!(hash, hasher.finalize());
}

#[test]
fn test_fastcmp() {
    let vec0: Vec<u8> = vec![1, 1, 1];
    let vec1: Vec<u8> = vec![1, 1, 1];

    assert!(vec0.feq(&vec1));
}

struct Counter(AtomicUsize, Instant);

impl Drop for Counter {
    fn drop(&mut self) {
        println!("!!!!!!drop counter, count: {:?}, time: {:?}", self.0.load(Ordering::Relaxed), Instant::now() - self.1);
    }
}

#[test]
fn test_log_append() {
    let pool = MultiTaskPool::new("Test-Log-Append".to_string(), 8, 1024 * 1024, 10, None);
    let rt = pool.startup(false);

    let rt_copy = rt.clone();
    rt.spawn(rt.alloc(), async move {
        match LogFile::open(rt_copy.clone(),
                            "./log",
                            8000,
                            1024 * 1024,
                            None).await {
            Err(e) => {
                println!("!!!!!!open log failed, e: {:?}", e);
            },
            Ok(log) => {
                let counter = Arc::new(Counter(AtomicUsize::new(0), Instant::now()));
                for index in 0..10000 {
                    let log_copy = log.clone();
                    let counter_copy = counter.clone();
                    rt_copy.spawn(rt_copy.alloc(), async move {
                        let key = ("Test".to_string() + index.to_string().as_str()).into_bytes();
                        let value = "aaaaaaaaaaaaaaaaaaaaaaaaaaaaaaaaaaaaaaaaaaaaaaaaaaaaaaaaaaaaaaaaaaaaaaaaaaaaaaaaaaaaaaaaaaaaaaaaaaaaaaaaaaaaaaaaaaaaaaaa".as_bytes();
                        let uid = log_copy.append(LogMethod::PlainAppend, key.as_slice(), value);
                        if let Err(e) = log_copy.commit(uid, true, false).await {
                            println!("!!!!!!append log failed, e: {:?}", e);
                        } else {
                            counter_copy.0.fetch_add(1, Ordering::Relaxed);
                        }
                    });
                }
            },
        }
    });

    thread::sleep(Duration::from_millis(1000000000));
}

#[test]
fn test_log_remove() {
    let pool = MultiTaskPool::new("Test-Log-Remove".to_string(), 8, 1024 * 1024, 10, None);
    let rt = pool.startup(false);

    let rt_copy = rt.clone();
    rt.spawn(rt.alloc(), async move {
        match LogFile::open(rt_copy.clone(),
                            "./log",
                            8000,
                            1024 * 1024,
                            None).await {
            Err(e) => {
                println!("!!!!!!open log failed, e: {:?}", e);
            },
            Ok(log) => {
                let counter = Arc::new(Counter(AtomicUsize::new(0), Instant::now()));
                for index in 0..10000 {
                    let log_copy = log.clone();
                    let counter_copy = counter.clone();
                    rt_copy.spawn(rt_copy.alloc(), async move {
                        let key = ("Test".to_string() + index.to_string().as_str()).into_bytes();
                        let value = "aaaaaaaaaaaaaaaaaaaaaaaaaaaaaaaaaaaaaaaaaaaaaaaaaaaaaaaaaaaaaaaaaaaaaaaaaaaaaaaaaaaaaaaaaaaaaaaaaaaaaaaaaaaaaaaaaaaaaaaa".as_bytes();
                        let uid = log_copy.append(LogMethod::Remove, key.as_slice(), value);
                        if let Err(e) = log_copy.commit(uid, true, false).await {
                            println!("!!!!!!remove log failed, e: {:?}", e);
                        } else {
                            counter_copy.0.fetch_add(1, Ordering::Relaxed);
                        }
                    });
                }
            },
        }
    });

    thread::sleep(Duration::from_millis(1000000000));
}

<<<<<<< HEAD
#[test]
fn test_log_read() {
    let pool = MultiTaskPool::new("Test-Log-Read".to_string(), 8, 1024 * 1024, 10, None);
    let rt = pool.startup(true);

    let rt_copy = rt.clone();
    rt.spawn(rt.alloc(), async move {
        match LogFile::open(rt_copy.clone(),
                            "./log",
                            8000,
                            1024 * 1024,
                            None).await {
            Err(e) => {
                println!("!!!!!!open log failed, e: {:?}", e);
            },
            Ok(log) => {
                let mut offset = None;
                loop {
                    if let Some(0) = offset {
                        break;
                    }

                    match log.read_block(None, offset, true).await {
                        Err(e) => {
                            println!("!!!!!!read log failed, e: {:?}", e);
                        },
                        Ok((next_offset, logs)) => {
                            offset = Some(next_offset);
                            println!("!!!!!!read log ok, offset: {:?}, len: {:?}", offset, logs.len());
                        },
                    }
                }
            }
        }
    });

    thread::sleep(Duration::from_millis(1000000000));
}

=======
>>>>>>> 1350b89e
struct TestCache {
    is_hidden_remove:   bool,
    removed:            XHashMap<Vec<u8>, ()>,
    map:                BTreeMap<Vec<u8>, Option<String>>,
}

impl PairLoader for TestCache {
    fn is_require(&self, log_file: Option<&PathBuf>, key: &Vec<u8>) -> bool {
        !self.removed.contains_key(key) && !self.map.contains_key(key)
    }

    fn load(&mut self, log_file: Option<&PathBuf>, _method: LogMethod, key: Vec<u8>, value: Option<Vec<u8>>) {
        if let Some(value) = value {
            unsafe {
                self.map.insert(key, Some(String::from_utf8_unchecked(value)));
            }
        } else {
            if self.is_hidden_remove {
                //忽略移除的键值对
                self.removed.insert(key, ());
            } else {
                self.map.insert(key, None);
            }
        }
    }
}

impl TestCache {
    pub fn new(is_hidden_remove: bool) -> Self {
        TestCache {
            is_hidden_remove,
            removed: XHashMap::default(),
            map: BTreeMap::new(),
        }
    }

    pub fn len(&self) -> usize {
        self.map.len()
    }
}

#[test]
fn test_log_load() {
    let pool = MultiTaskPool::new("Test-Log-Load".to_string(), 8, 1024 * 1024, 10, None);
    let rt = pool.startup(true);

    let rt_copy = rt.clone();
    rt.spawn(rt.alloc(), async move {
        match LogFile::open(rt_copy.clone(),
                            "./log",
                            8000,
                            1024 * 1024,
                            None).await {
            Err(e) => {
                println!("!!!!!!open log failed, e: {:?}", e);
            },
            Ok(log) => {
                let mut cache = TestCache::new(true);
                let start = Instant::now();
<<<<<<< HEAD
                match log.load(&mut cache, None, true).await {
=======
                match log.load(&mut cache, None, 32 * 1024, true).await {
>>>>>>> 1350b89e
                    Err(e) => {
                        println!("!!!!!!load log failed, e: {:?}", e);
                    },
                    Ok(_) => {
                        println!("!!!!!!load log ok, len: {:?}, time: {:?}", cache.len(), Instant::now() - start);
                    },
                }
            }
        }
    });

    thread::sleep(Duration::from_millis(1000000000));
}

#[test]
fn test_log_collect() {
    let pool = MultiTaskPool::new("Test-Log-Load".to_string(), 8, 1024 * 1024, 10, None);
    let rt = pool.startup(true);

    let rt_copy = rt.clone();
    rt.spawn(rt.alloc(), async move {
        match LogFile::open(rt_copy.clone(),
                            "./log",
                            8000,
                            1024 * 1024,
                            None).await {
            Err(e) => {
                println!("!!!!!!open log failed, e: {:?}", e);
            },
            Ok(log) => {
                let start = Instant::now();
                match log.collect(1024 * 1024, 32 * 1024, false).await {
                    Err(e) => {
                        println!("!!!!!!load log failed, e: {:?}", e);
                    },
                    Ok((size, len)) => {
                        println!("!!!!!!load log ok, size: {:?}, len: {:?}, time: {:?}", size, len, Instant::now() - start);
                    },
                }
            }
        }
    });

    thread::sleep(Duration::from_millis(1000000000));
}

#[test]
fn test_log_append_delay_commit() {
    let pool = MultiTaskPool::new("Test-Log-Commit".to_string(), 8, 1024 * 1024, 10, Some(10));
    let rt = pool.startup(false);

    let rt_copy = rt.clone();
    rt.spawn(rt.alloc(), async move {
        match LogFile::open(rt_copy.clone(),
                            "./log",
                            8000,
                            1024 * 1024,
                            None).await {
            Err(e) => {
                println!("!!!!!!open log failed, e: {:?}", e);
            },
            Ok(log) => {
                let counter = Arc::new(Counter(AtomicUsize::new(0), Instant::now()));
                for index in 0..10000 {
                    let log_copy = log.clone();
                    let counter_copy = counter.clone();
                    rt_copy.spawn(rt_copy.alloc(), async move {
                        let key = ("Test".to_string() + index.to_string().as_str()).into_bytes();
                        let value = "aaaaaaaaaaaaaaaaaaaaaaaaaaaaaaaaaaaaaaaaaaaaaaaaaaaaaaaaaaaaaaaaaaaaaaaaaaaaaaaaaaaaaaaaaaaaaaaaaaaaaaaaaaaaaaaaaaaaaaaa".as_bytes();
                        let uid = log_copy.append(LogMethod::PlainAppend, key.as_slice(), value);
<<<<<<< HEAD
                        if let Err(e) = log_copy.delay_commit(uid, false, 20).await {
=======
                        if let Err(e) = log_copy.delay_commit(uid, false, 10).await {
>>>>>>> 1350b89e
                            println!("!!!!!!commit log failed, e: {:?}", e);
                        } else {
                            counter_copy.0.fetch_add(1, Ordering::Relaxed);
                        }
                    });
                }
            },
        }
    });

    thread::sleep(Duration::from_millis(1000000000));
}

#[test]
fn test_log_remove_delay_commit() {
    let pool = MultiTaskPool::new("Test-Log-Commit".to_string(), 8, 1024 * 1024, 10, Some(10));
    let rt = pool.startup(false);

    let rt_copy = rt.clone();
    rt.spawn(rt.alloc(), async move {
        match LogFile::open(rt_copy.clone(),
                            "./log",
                            8000,
                            1024 * 1024,
                            None).await {
            Err(e) => {
                println!("!!!!!!open log failed, e: {:?}", e);
            },
            Ok(log) => {
                let counter = Arc::new(Counter(AtomicUsize::new(0), Instant::now()));
                for index in 0..10000 {
                    let log_copy = log.clone();
                    let counter_copy = counter.clone();
                    rt_copy.spawn(rt_copy.alloc(), async move {
                        let key = ("Test".to_string() + index.to_string().as_str()).into_bytes();
                        let value = "aaaaaaaaaaaaaaaaaaaaaaaaaaaaaaaaaaaaaaaaaaaaaaaaaaaaaaaaaaaaaaaaaaaaaaaaaaaaaaaaaaaaaaaaaaaaaaaaaaaaaaaaaaaaaaaaaaaaaaaa".as_bytes();
                        let uid = log_copy.append(LogMethod::Remove, key.as_slice(), value);
                        if let Err(e) = log_copy.delay_commit(uid, false, 20).await {
                            println!("!!!!!!commit log failed, e: {:?}", e);
                        } else {
                            counter_copy.0.fetch_add(1, Ordering::Relaxed);
                        }
                    });
                }
            },
        }
    });

    thread::sleep(Duration::from_millis(1000000000));
}

#[test]
fn test_log_append_delay_commit_by_split() {
    let pool = MultiTaskPool::new("Test-Log-Commit".to_string(), 8, 1024 * 1024, 10, Some(10));
    let rt = pool.startup(false);

    let rt_copy = rt.clone();
    rt.spawn(rt.alloc(), async move {
        match LogFile::open(rt_copy.clone(),
                            "./log",
                            8000,
                            1024 * 1024,
                            None).await {
            Err(e) => {
                println!("!!!!!!open log failed, e: {:?}", e);
            },
            Ok(log) => {
                let counter = Arc::new(Counter(AtomicUsize::new(0), Instant::now()));
                for index in 0..10000 {
                    let log_copy = log.clone();
                    let counter_copy = counter.clone();
                    rt_copy.spawn(rt_copy.alloc(), async move {
                        let key = ("Test".to_string() + index.to_string().as_str()).into_bytes();
                        let value = "aaaaaaaaaaaaaaaaaaaaaaaaaaaaaaaaaaaaaaaaaaaaaaaaaaaaaaaaaaaaaaaaaaaaaaaaaaaaaaaaaaaaaaaaaaaaaaaaaaaaaaaaaaaaaaaaaaaaaaaa".as_bytes();
                        let uid = log_copy.append(LogMethod::PlainAppend, key.as_slice(), value);
                        if let Err(e) = log_copy.delay_commit(uid, true, 20).await {
                            println!("!!!!!!commit log failed, e: {:?}", e);
                        } else {
                            counter_copy.0.fetch_add(1, Ordering::Relaxed);
                        }
                    });
                }
            },
        }
    });

    thread::sleep(Duration::from_millis(1000000000));
}

#[test]
fn test_log_remove_delay_commit_by_split() {
    let pool = MultiTaskPool::new("Test-Log-Commit".to_string(), 8, 1024 * 1024, 10, Some(10));
    let rt = pool.startup(true);

    let rt_copy = rt.clone();
    rt.spawn(rt.alloc(), async move {
        match LogFile::open(rt_copy.clone(),
                            "./log",
                            8000,
                            1024 * 1024,
                            None).await {
            Err(e) => {
                println!("!!!!!!open log failed, e: {:?}", e);
            },
            Ok(log) => {
                let counter = Arc::new(Counter(AtomicUsize::new(0), Instant::now()));
                for index in 0..10000 {
                    let log_copy = log.clone();
                    let counter_copy = counter.clone();
                    rt_copy.spawn(rt_copy.alloc(), async move {
                        let key = ("Test".to_string() + index.to_string().as_str()).into_bytes();
                        let value = "aaaaaaaaaaaaaaaaaaaaaaaaaaaaaaaaaaaaaaaaaaaaaaaaaaaaaaaaaaaaaaaaaaaaaaaaaaaaaaaaaaaaaaaaaaaaaaaaaaaaaaaaaaaaaaaaaaaaaaaa".as_bytes();
                        let uid = log_copy.append(LogMethod::Remove, key.as_slice(), value);
<<<<<<< HEAD
                        if let Err(e) = log_copy.delay_commit(uid, false, 20).await {
=======
                        if let Err(e) = log_copy.delay_commit(uid, true, 20).await {
>>>>>>> 1350b89e
                            println!("!!!!!!commit log failed, e: {:?}", e);
                        } else {
                            counter_copy.0.fetch_add(1, Ordering::Relaxed);
                        }
                    });
                }
            },
        }
    });

    thread::sleep(Duration::from_millis(1000000000));
}

#[test]
<<<<<<< HEAD
fn test_log_append_delay_commit_by_split() {
    let pool = MultiTaskPool::new("Test-Log-Commit".to_string(), 8, 1024 * 1024, 10, Some(10));
    let rt = pool.startup(true);

    let rt_copy = rt.clone();
    rt.spawn(rt.alloc(), async move {
        match LogFile::open(rt_copy.clone(),
                            "./log",
                            8000,
                            1024 * 1024,
                            None).await {
            Err(e) => {
                println!("!!!!!!open log failed, e: {:?}", e);
            },
            Ok(log) => {
                let counter = Arc::new(Counter(AtomicUsize::new(0), Instant::now()));
                for index in 0..10000 {
                    let log_copy = log.clone();
                    let counter_copy = counter.clone();
                    rt_copy.spawn(rt_copy.alloc(), async move {
                        let key = ("Test".to_string() + index.to_string().as_str()).into_bytes();
                        let value = "aaaaaaaaaaaaaaaaaaaaaaaaaaaaaaaaaaaaaaaaaaaaaaaaaaaaaaaaaaaaaaaaaaaaaaaaaaaaaaaaaaaaaaaaaaaaaaaaaaaaaaaaaaaaaaaaaaaaaaaa".as_bytes();
                        let uid = log_copy.append(LogMethod::PlainAppend, key.as_slice(), value);
                        if let Err(e) = log_copy.delay_commit(uid, true, 20).await {
                            println!("!!!!!!commit log failed, e: {:?}", e);
                        } else {
                            counter_copy.0.fetch_add(1, Ordering::Relaxed);
                        }
                    });
                }
            },
        }
    });

    thread::sleep(Duration::from_millis(1000000000));
}

#[test]
fn test_log_remove_delay_commit_by_split() {
    let pool = MultiTaskPool::new("Test-Log-Commit".to_string(), 8, 1024 * 1024, 10, Some(10));
    let rt = pool.startup(true);

    let rt_copy = rt.clone();
    rt.spawn(rt.alloc(), async move {
        match LogFile::open(rt_copy.clone(),
                            "./log",
                            8000,
                            1024 * 1024,
                            None).await {
            Err(e) => {
                println!("!!!!!!open log failed, e: {:?}", e);
            },
            Ok(log) => {
                let counter = Arc::new(Counter(AtomicUsize::new(0), Instant::now()));
                for index in 0..10000 {
                    let log_copy = log.clone();
                    let counter_copy = counter.clone();
                    rt_copy.spawn(rt_copy.alloc(), async move {
                        let key = ("Test".to_string() + index.to_string().as_str()).into_bytes();
                        let value = "aaaaaaaaaaaaaaaaaaaaaaaaaaaaaaaaaaaaaaaaaaaaaaaaaaaaaaaaaaaaaaaaaaaaaaaaaaaaaaaaaaaaaaaaaaaaaaaaaaaaaaaaaaaaaaaaaaaaaaaa".as_bytes();
                        let uid = log_copy.append(LogMethod::Remove, key.as_slice(), value);
                        if let Err(e) = log_copy.delay_commit(uid, true, 20).await {
                            println!("!!!!!!commit log failed, e: {:?}", e);
                        } else {
                            counter_copy.0.fetch_add(1, Ordering::Relaxed);
                        }
                    });
                }
            },
        }
    });

    thread::sleep(Duration::from_millis(1000000000));
}

#[test]
=======
>>>>>>> 1350b89e
fn test_log_split() {
    let pool = MultiTaskPool::new("Test-Log-Commit".to_string(), 8, 1024 * 1024, 10, Some(10));
    let rt = pool.startup(true);

    let rt_copy = rt.clone();
    rt.spawn(rt.alloc(), async move {
        match LogFile::open(rt_copy.clone(),
                            "./log",
                            8000,
                            1024 * 1024,
                            None).await {
            Err(e) => {
                println!("!!!!!!open log failed, e: {:?}", e);
            },
            Ok(log) => {
                let mut count = Arc::new(AtomicUsize::new(0));
                let counter = Arc::new(Counter(AtomicUsize::new(0), Instant::now()));

                let log_copy = log.clone();
                rt_copy.spawn(rt_copy.alloc(), async move {
                    let mut cache = TestCache::new(true);
                    let start = Instant::now();
<<<<<<< HEAD
                    match log_copy.load(&mut cache, None, true).await {
=======
                    match log_copy.load(&mut cache, None, 32 * 1024, true).await {
>>>>>>> 1350b89e
                        Err(e) => {
                            println!("!!!!!!load log failed, e: {:?}", e);
                        },
                        Ok(_) => {
                            println!("!!!!!!load log ok, len: {:?}, time: {:?}", cache.len(), Instant::now() - start);
                        },
                    }
                });

                thread::sleep(Duration::from_millis(5000));

                for index in 0..10000 {
                    let log_copy = log.clone();
                    let count_copy = count.clone();
                    let counter_copy = counter.clone();
                    rt_copy.spawn(rt_copy.alloc(), async move {
                        let key = ("Test".to_string() + index.to_string().as_str()).into_bytes();
                        let value = "aaaaaaaaaaaaaaaaaaaaaaaaaaaaaaaaaaaaaaaaaaaaaaaaaaaaaaaaaaaaaaaaaaaaaaaaaaaaaaaaaaaaaaaaaaaaaaaaaaaaaaaaaaaaaaaaaaaaaaaa".as_bytes();
                        let uid = log_copy.append(LogMethod::PlainAppend, key.as_slice(), value);
                        if let Err(e) = log_copy.delay_commit(uid, false, 20).await {
                            println!("!!!!!!commit log failed, e: {:?}", e);
                        } else {
                            counter_copy.0.fetch_add(1, Ordering::Relaxed);

                            if count_copy.fetch_add(1, Ordering::Relaxed) == 999 {
                                match log_copy.split().await {
                                    Err(e) => {
                                        println!("!!!!!!split log failed, e: {:?}", e);
                                    },
                                    Ok(log_index) => {
                                        println!("!!!!!!split log ok, log index: {}", log_index);
                                    },
                                }
                                count_copy.store(0, Ordering::SeqCst);
                            }
                        }
                    });
                }
            },
        }
    });

    thread::sleep(Duration::from_millis(1000000000));
<<<<<<< HEAD
=======
}

#[test]
fn test_log_collect_logs() {
    let pool = MultiTaskPool::new("Test-Log-Load".to_string(), 8, 1024 * 1024, 10, Some(10));
    let rt = pool.startup(false);

    let rt_copy = rt.clone();
    rt.spawn(rt.alloc(), async move {
        match LogFile::open(rt_copy.clone(),
                            "./log",
                            8000,
                            1024 * 1024,
                            None).await {
            Err(e) => {
                println!("!!!!!!open log failed, e: {:?}", e);
            },
            Ok(log) => {
                let log_paths = vec![
                    PathBuf::from("./log/000001"),
                    PathBuf::from("./log/000002"),
                ];

                let start = Instant::now();
                match log.collect_logs(vec![], log_paths, 1024 * 1024, 32 * 1024, true).await {
                    Err(e) => {
                        println!("!!!!!!collect logs failed, e: {:?}", e);
                    },
                    Ok((size, len)) => {
                        println!("!!!!!!collect logs ok, size: {:?}, len: {:?}, time: {:?}", size, len, Instant::now() - start);
                    },
                }
            }
        }
    });

    thread::sleep(Duration::from_millis(1000000000));
>>>>>>> 1350b89e
}<|MERGE_RESOLUTION|>--- conflicted
+++ resolved
@@ -1,629 +1,485 @@
-use std::thread;
-use std::sync::Arc;
-use std::path::PathBuf;
-use std::collections::{VecDeque, BTreeMap};
-use std::time::{Instant, Duration};
-use std::sync::atomic::{AtomicUsize, Ordering, AtomicBool};
-
-use crc32fast::Hasher;
-use fastcmp::Compare;
-
-use r#async::{lock::mutex_lock::Mutex,
-              rt::multi_thread::{MultiTaskPool, MultiTaskRuntime}};
-use hash::XHashMap;
-
-<<<<<<< HEAD
-use pi_store::log_store::log_file::{PairLoader, LogMethod, LogFile};
-=======
-use pi_store::log_store::log_file::{PairLoader, LogMethod, LogFile, read_log_file, read_log_file_block};
->>>>>>> 1350b89e
-use std::io::ErrorKind;
-
-#[test]
-fn test_crc32fast() {
-    let mut hasher = Hasher::new();
-    hasher.update(&vec![1, 1, 1]);
-    hasher.update(&vec![10, 10, 10]);
-    hasher.update(&vec![255, 10, 255, 10, 255, 10]);
-    let hash = hasher.finalize();
-    let mut hasher = Hasher::new();
-    hasher.update(&vec![1, 1, 1, 10, 10, 10, 255, 10, 255, 10, 255, 10]);
-
-    assert_eq!(hash, hasher.finalize());
-}
-
-#[test]
-fn test_fastcmp() {
-    let vec0: Vec<u8> = vec![1, 1, 1];
-    let vec1: Vec<u8> = vec![1, 1, 1];
-
-    assert!(vec0.feq(&vec1));
-}
-
-struct Counter(AtomicUsize, Instant);
-
-impl Drop for Counter {
-    fn drop(&mut self) {
-        println!("!!!!!!drop counter, count: {:?}, time: {:?}", self.0.load(Ordering::Relaxed), Instant::now() - self.1);
-    }
-}
-
-#[test]
-fn test_log_append() {
-    let pool = MultiTaskPool::new("Test-Log-Append".to_string(), 8, 1024 * 1024, 10, None);
-    let rt = pool.startup(false);
-
-    let rt_copy = rt.clone();
-    rt.spawn(rt.alloc(), async move {
-        match LogFile::open(rt_copy.clone(),
-                            "./log",
-                            8000,
-                            1024 * 1024,
-                            None).await {
-            Err(e) => {
-                println!("!!!!!!open log failed, e: {:?}", e);
-            },
-            Ok(log) => {
-                let counter = Arc::new(Counter(AtomicUsize::new(0), Instant::now()));
-                for index in 0..10000 {
-                    let log_copy = log.clone();
-                    let counter_copy = counter.clone();
-                    rt_copy.spawn(rt_copy.alloc(), async move {
-                        let key = ("Test".to_string() + index.to_string().as_str()).into_bytes();
-                        let value = "aaaaaaaaaaaaaaaaaaaaaaaaaaaaaaaaaaaaaaaaaaaaaaaaaaaaaaaaaaaaaaaaaaaaaaaaaaaaaaaaaaaaaaaaaaaaaaaaaaaaaaaaaaaaaaaaaaaaaaaa".as_bytes();
-                        let uid = log_copy.append(LogMethod::PlainAppend, key.as_slice(), value);
-                        if let Err(e) = log_copy.commit(uid, true, false).await {
-                            println!("!!!!!!append log failed, e: {:?}", e);
-                        } else {
-                            counter_copy.0.fetch_add(1, Ordering::Relaxed);
-                        }
-                    });
-                }
-            },
-        }
-    });
-
-    thread::sleep(Duration::from_millis(1000000000));
-}
-
-#[test]
-fn test_log_remove() {
-    let pool = MultiTaskPool::new("Test-Log-Remove".to_string(), 8, 1024 * 1024, 10, None);
-    let rt = pool.startup(false);
-
-    let rt_copy = rt.clone();
-    rt.spawn(rt.alloc(), async move {
-        match LogFile::open(rt_copy.clone(),
-                            "./log",
-                            8000,
-                            1024 * 1024,
-                            None).await {
-            Err(e) => {
-                println!("!!!!!!open log failed, e: {:?}", e);
-            },
-            Ok(log) => {
-                let counter = Arc::new(Counter(AtomicUsize::new(0), Instant::now()));
-                for index in 0..10000 {
-                    let log_copy = log.clone();
-                    let counter_copy = counter.clone();
-                    rt_copy.spawn(rt_copy.alloc(), async move {
-                        let key = ("Test".to_string() + index.to_string().as_str()).into_bytes();
-                        let value = "aaaaaaaaaaaaaaaaaaaaaaaaaaaaaaaaaaaaaaaaaaaaaaaaaaaaaaaaaaaaaaaaaaaaaaaaaaaaaaaaaaaaaaaaaaaaaaaaaaaaaaaaaaaaaaaaaaaaaaaa".as_bytes();
-                        let uid = log_copy.append(LogMethod::Remove, key.as_slice(), value);
-                        if let Err(e) = log_copy.commit(uid, true, false).await {
-                            println!("!!!!!!remove log failed, e: {:?}", e);
-                        } else {
-                            counter_copy.0.fetch_add(1, Ordering::Relaxed);
-                        }
-                    });
-                }
-            },
-        }
-    });
-
-    thread::sleep(Duration::from_millis(1000000000));
-}
-
-<<<<<<< HEAD
-#[test]
-fn test_log_read() {
-    let pool = MultiTaskPool::new("Test-Log-Read".to_string(), 8, 1024 * 1024, 10, None);
-    let rt = pool.startup(true);
-
-    let rt_copy = rt.clone();
-    rt.spawn(rt.alloc(), async move {
-        match LogFile::open(rt_copy.clone(),
-                            "./log",
-                            8000,
-                            1024 * 1024,
-                            None).await {
-            Err(e) => {
-                println!("!!!!!!open log failed, e: {:?}", e);
-            },
-            Ok(log) => {
-                let mut offset = None;
-                loop {
-                    if let Some(0) = offset {
-                        break;
-                    }
-
-                    match log.read_block(None, offset, true).await {
-                        Err(e) => {
-                            println!("!!!!!!read log failed, e: {:?}", e);
-                        },
-                        Ok((next_offset, logs)) => {
-                            offset = Some(next_offset);
-                            println!("!!!!!!read log ok, offset: {:?}, len: {:?}", offset, logs.len());
-                        },
-                    }
-                }
-            }
-        }
-    });
-
-    thread::sleep(Duration::from_millis(1000000000));
-}
-
-=======
->>>>>>> 1350b89e
-struct TestCache {
-    is_hidden_remove:   bool,
-    removed:            XHashMap<Vec<u8>, ()>,
-    map:                BTreeMap<Vec<u8>, Option<String>>,
-}
-
-impl PairLoader for TestCache {
-    fn is_require(&self, log_file: Option<&PathBuf>, key: &Vec<u8>) -> bool {
-        !self.removed.contains_key(key) && !self.map.contains_key(key)
-    }
-
-    fn load(&mut self, log_file: Option<&PathBuf>, _method: LogMethod, key: Vec<u8>, value: Option<Vec<u8>>) {
-        if let Some(value) = value {
-            unsafe {
-                self.map.insert(key, Some(String::from_utf8_unchecked(value)));
-            }
-        } else {
-            if self.is_hidden_remove {
-                //忽略移除的键值对
-                self.removed.insert(key, ());
-            } else {
-                self.map.insert(key, None);
-            }
-        }
-    }
-}
-
-impl TestCache {
-    pub fn new(is_hidden_remove: bool) -> Self {
-        TestCache {
-            is_hidden_remove,
-            removed: XHashMap::default(),
-            map: BTreeMap::new(),
-        }
-    }
-
-    pub fn len(&self) -> usize {
-        self.map.len()
-    }
-}
-
-#[test]
-fn test_log_load() {
-    let pool = MultiTaskPool::new("Test-Log-Load".to_string(), 8, 1024 * 1024, 10, None);
-    let rt = pool.startup(true);
-
-    let rt_copy = rt.clone();
-    rt.spawn(rt.alloc(), async move {
-        match LogFile::open(rt_copy.clone(),
-                            "./log",
-                            8000,
-                            1024 * 1024,
-                            None).await {
-            Err(e) => {
-                println!("!!!!!!open log failed, e: {:?}", e);
-            },
-            Ok(log) => {
-                let mut cache = TestCache::new(true);
-                let start = Instant::now();
-<<<<<<< HEAD
-                match log.load(&mut cache, None, true).await {
-=======
-                match log.load(&mut cache, None, 32 * 1024, true).await {
->>>>>>> 1350b89e
-                    Err(e) => {
-                        println!("!!!!!!load log failed, e: {:?}", e);
-                    },
-                    Ok(_) => {
-                        println!("!!!!!!load log ok, len: {:?}, time: {:?}", cache.len(), Instant::now() - start);
-                    },
-                }
-            }
-        }
-    });
-
-    thread::sleep(Duration::from_millis(1000000000));
-}
-
-#[test]
-fn test_log_collect() {
-    let pool = MultiTaskPool::new("Test-Log-Load".to_string(), 8, 1024 * 1024, 10, None);
-    let rt = pool.startup(true);
-
-    let rt_copy = rt.clone();
-    rt.spawn(rt.alloc(), async move {
-        match LogFile::open(rt_copy.clone(),
-                            "./log",
-                            8000,
-                            1024 * 1024,
-                            None).await {
-            Err(e) => {
-                println!("!!!!!!open log failed, e: {:?}", e);
-            },
-            Ok(log) => {
-                let start = Instant::now();
-                match log.collect(1024 * 1024, 32 * 1024, false).await {
-                    Err(e) => {
-                        println!("!!!!!!load log failed, e: {:?}", e);
-                    },
-                    Ok((size, len)) => {
-                        println!("!!!!!!load log ok, size: {:?}, len: {:?}, time: {:?}", size, len, Instant::now() - start);
-                    },
-                }
-            }
-        }
-    });
-
-    thread::sleep(Duration::from_millis(1000000000));
-}
-
-#[test]
-fn test_log_append_delay_commit() {
-    let pool = MultiTaskPool::new("Test-Log-Commit".to_string(), 8, 1024 * 1024, 10, Some(10));
-    let rt = pool.startup(false);
-
-    let rt_copy = rt.clone();
-    rt.spawn(rt.alloc(), async move {
-        match LogFile::open(rt_copy.clone(),
-                            "./log",
-                            8000,
-                            1024 * 1024,
-                            None).await {
-            Err(e) => {
-                println!("!!!!!!open log failed, e: {:?}", e);
-            },
-            Ok(log) => {
-                let counter = Arc::new(Counter(AtomicUsize::new(0), Instant::now()));
-                for index in 0..10000 {
-                    let log_copy = log.clone();
-                    let counter_copy = counter.clone();
-                    rt_copy.spawn(rt_copy.alloc(), async move {
-                        let key = ("Test".to_string() + index.to_string().as_str()).into_bytes();
-                        let value = "aaaaaaaaaaaaaaaaaaaaaaaaaaaaaaaaaaaaaaaaaaaaaaaaaaaaaaaaaaaaaaaaaaaaaaaaaaaaaaaaaaaaaaaaaaaaaaaaaaaaaaaaaaaaaaaaaaaaaaaa".as_bytes();
-                        let uid = log_copy.append(LogMethod::PlainAppend, key.as_slice(), value);
-<<<<<<< HEAD
-                        if let Err(e) = log_copy.delay_commit(uid, false, 20).await {
-=======
-                        if let Err(e) = log_copy.delay_commit(uid, false, 10).await {
->>>>>>> 1350b89e
-                            println!("!!!!!!commit log failed, e: {:?}", e);
-                        } else {
-                            counter_copy.0.fetch_add(1, Ordering::Relaxed);
-                        }
-                    });
-                }
-            },
-        }
-    });
-
-    thread::sleep(Duration::from_millis(1000000000));
-}
-
-#[test]
-fn test_log_remove_delay_commit() {
-    let pool = MultiTaskPool::new("Test-Log-Commit".to_string(), 8, 1024 * 1024, 10, Some(10));
-    let rt = pool.startup(false);
-
-    let rt_copy = rt.clone();
-    rt.spawn(rt.alloc(), async move {
-        match LogFile::open(rt_copy.clone(),
-                            "./log",
-                            8000,
-                            1024 * 1024,
-                            None).await {
-            Err(e) => {
-                println!("!!!!!!open log failed, e: {:?}", e);
-            },
-            Ok(log) => {
-                let counter = Arc::new(Counter(AtomicUsize::new(0), Instant::now()));
-                for index in 0..10000 {
-                    let log_copy = log.clone();
-                    let counter_copy = counter.clone();
-                    rt_copy.spawn(rt_copy.alloc(), async move {
-                        let key = ("Test".to_string() + index.to_string().as_str()).into_bytes();
-                        let value = "aaaaaaaaaaaaaaaaaaaaaaaaaaaaaaaaaaaaaaaaaaaaaaaaaaaaaaaaaaaaaaaaaaaaaaaaaaaaaaaaaaaaaaaaaaaaaaaaaaaaaaaaaaaaaaaaaaaaaaaa".as_bytes();
-                        let uid = log_copy.append(LogMethod::Remove, key.as_slice(), value);
-                        if let Err(e) = log_copy.delay_commit(uid, false, 20).await {
-                            println!("!!!!!!commit log failed, e: {:?}", e);
-                        } else {
-                            counter_copy.0.fetch_add(1, Ordering::Relaxed);
-                        }
-                    });
-                }
-            },
-        }
-    });
-
-    thread::sleep(Duration::from_millis(1000000000));
-}
-
-#[test]
-fn test_log_append_delay_commit_by_split() {
-    let pool = MultiTaskPool::new("Test-Log-Commit".to_string(), 8, 1024 * 1024, 10, Some(10));
-    let rt = pool.startup(false);
-
-    let rt_copy = rt.clone();
-    rt.spawn(rt.alloc(), async move {
-        match LogFile::open(rt_copy.clone(),
-                            "./log",
-                            8000,
-                            1024 * 1024,
-                            None).await {
-            Err(e) => {
-                println!("!!!!!!open log failed, e: {:?}", e);
-            },
-            Ok(log) => {
-                let counter = Arc::new(Counter(AtomicUsize::new(0), Instant::now()));
-                for index in 0..10000 {
-                    let log_copy = log.clone();
-                    let counter_copy = counter.clone();
-                    rt_copy.spawn(rt_copy.alloc(), async move {
-                        let key = ("Test".to_string() + index.to_string().as_str()).into_bytes();
-                        let value = "aaaaaaaaaaaaaaaaaaaaaaaaaaaaaaaaaaaaaaaaaaaaaaaaaaaaaaaaaaaaaaaaaaaaaaaaaaaaaaaaaaaaaaaaaaaaaaaaaaaaaaaaaaaaaaaaaaaaaaaa".as_bytes();
-                        let uid = log_copy.append(LogMethod::PlainAppend, key.as_slice(), value);
-                        if let Err(e) = log_copy.delay_commit(uid, true, 20).await {
-                            println!("!!!!!!commit log failed, e: {:?}", e);
-                        } else {
-                            counter_copy.0.fetch_add(1, Ordering::Relaxed);
-                        }
-                    });
-                }
-            },
-        }
-    });
-
-    thread::sleep(Duration::from_millis(1000000000));
-}
-
-#[test]
-fn test_log_remove_delay_commit_by_split() {
-    let pool = MultiTaskPool::new("Test-Log-Commit".to_string(), 8, 1024 * 1024, 10, Some(10));
-    let rt = pool.startup(true);
-
-    let rt_copy = rt.clone();
-    rt.spawn(rt.alloc(), async move {
-        match LogFile::open(rt_copy.clone(),
-                            "./log",
-                            8000,
-                            1024 * 1024,
-                            None).await {
-            Err(e) => {
-                println!("!!!!!!open log failed, e: {:?}", e);
-            },
-            Ok(log) => {
-                let counter = Arc::new(Counter(AtomicUsize::new(0), Instant::now()));
-                for index in 0..10000 {
-                    let log_copy = log.clone();
-                    let counter_copy = counter.clone();
-                    rt_copy.spawn(rt_copy.alloc(), async move {
-                        let key = ("Test".to_string() + index.to_string().as_str()).into_bytes();
-                        let value = "aaaaaaaaaaaaaaaaaaaaaaaaaaaaaaaaaaaaaaaaaaaaaaaaaaaaaaaaaaaaaaaaaaaaaaaaaaaaaaaaaaaaaaaaaaaaaaaaaaaaaaaaaaaaaaaaaaaaaaaa".as_bytes();
-                        let uid = log_copy.append(LogMethod::Remove, key.as_slice(), value);
-<<<<<<< HEAD
-                        if let Err(e) = log_copy.delay_commit(uid, false, 20).await {
-=======
-                        if let Err(e) = log_copy.delay_commit(uid, true, 20).await {
->>>>>>> 1350b89e
-                            println!("!!!!!!commit log failed, e: {:?}", e);
-                        } else {
-                            counter_copy.0.fetch_add(1, Ordering::Relaxed);
-                        }
-                    });
-                }
-            },
-        }
-    });
-
-    thread::sleep(Duration::from_millis(1000000000));
-}
-
-#[test]
-<<<<<<< HEAD
-fn test_log_append_delay_commit_by_split() {
-    let pool = MultiTaskPool::new("Test-Log-Commit".to_string(), 8, 1024 * 1024, 10, Some(10));
-    let rt = pool.startup(true);
-
-    let rt_copy = rt.clone();
-    rt.spawn(rt.alloc(), async move {
-        match LogFile::open(rt_copy.clone(),
-                            "./log",
-                            8000,
-                            1024 * 1024,
-                            None).await {
-            Err(e) => {
-                println!("!!!!!!open log failed, e: {:?}", e);
-            },
-            Ok(log) => {
-                let counter = Arc::new(Counter(AtomicUsize::new(0), Instant::now()));
-                for index in 0..10000 {
-                    let log_copy = log.clone();
-                    let counter_copy = counter.clone();
-                    rt_copy.spawn(rt_copy.alloc(), async move {
-                        let key = ("Test".to_string() + index.to_string().as_str()).into_bytes();
-                        let value = "aaaaaaaaaaaaaaaaaaaaaaaaaaaaaaaaaaaaaaaaaaaaaaaaaaaaaaaaaaaaaaaaaaaaaaaaaaaaaaaaaaaaaaaaaaaaaaaaaaaaaaaaaaaaaaaaaaaaaaaa".as_bytes();
-                        let uid = log_copy.append(LogMethod::PlainAppend, key.as_slice(), value);
-                        if let Err(e) = log_copy.delay_commit(uid, true, 20).await {
-                            println!("!!!!!!commit log failed, e: {:?}", e);
-                        } else {
-                            counter_copy.0.fetch_add(1, Ordering::Relaxed);
-                        }
-                    });
-                }
-            },
-        }
-    });
-
-    thread::sleep(Duration::from_millis(1000000000));
-}
-
-#[test]
-fn test_log_remove_delay_commit_by_split() {
-    let pool = MultiTaskPool::new("Test-Log-Commit".to_string(), 8, 1024 * 1024, 10, Some(10));
-    let rt = pool.startup(true);
-
-    let rt_copy = rt.clone();
-    rt.spawn(rt.alloc(), async move {
-        match LogFile::open(rt_copy.clone(),
-                            "./log",
-                            8000,
-                            1024 * 1024,
-                            None).await {
-            Err(e) => {
-                println!("!!!!!!open log failed, e: {:?}", e);
-            },
-            Ok(log) => {
-                let counter = Arc::new(Counter(AtomicUsize::new(0), Instant::now()));
-                for index in 0..10000 {
-                    let log_copy = log.clone();
-                    let counter_copy = counter.clone();
-                    rt_copy.spawn(rt_copy.alloc(), async move {
-                        let key = ("Test".to_string() + index.to_string().as_str()).into_bytes();
-                        let value = "aaaaaaaaaaaaaaaaaaaaaaaaaaaaaaaaaaaaaaaaaaaaaaaaaaaaaaaaaaaaaaaaaaaaaaaaaaaaaaaaaaaaaaaaaaaaaaaaaaaaaaaaaaaaaaaaaaaaaaaa".as_bytes();
-                        let uid = log_copy.append(LogMethod::Remove, key.as_slice(), value);
-                        if let Err(e) = log_copy.delay_commit(uid, true, 20).await {
-                            println!("!!!!!!commit log failed, e: {:?}", e);
-                        } else {
-                            counter_copy.0.fetch_add(1, Ordering::Relaxed);
-                        }
-                    });
-                }
-            },
-        }
-    });
-
-    thread::sleep(Duration::from_millis(1000000000));
-}
-
-#[test]
-=======
->>>>>>> 1350b89e
-fn test_log_split() {
-    let pool = MultiTaskPool::new("Test-Log-Commit".to_string(), 8, 1024 * 1024, 10, Some(10));
-    let rt = pool.startup(true);
-
-    let rt_copy = rt.clone();
-    rt.spawn(rt.alloc(), async move {
-        match LogFile::open(rt_copy.clone(),
-                            "./log",
-                            8000,
-                            1024 * 1024,
-                            None).await {
-            Err(e) => {
-                println!("!!!!!!open log failed, e: {:?}", e);
-            },
-            Ok(log) => {
-                let mut count = Arc::new(AtomicUsize::new(0));
-                let counter = Arc::new(Counter(AtomicUsize::new(0), Instant::now()));
-
-                let log_copy = log.clone();
-                rt_copy.spawn(rt_copy.alloc(), async move {
-                    let mut cache = TestCache::new(true);
-                    let start = Instant::now();
-<<<<<<< HEAD
-                    match log_copy.load(&mut cache, None, true).await {
-=======
-                    match log_copy.load(&mut cache, None, 32 * 1024, true).await {
->>>>>>> 1350b89e
-                        Err(e) => {
-                            println!("!!!!!!load log failed, e: {:?}", e);
-                        },
-                        Ok(_) => {
-                            println!("!!!!!!load log ok, len: {:?}, time: {:?}", cache.len(), Instant::now() - start);
-                        },
-                    }
-                });
-
-                thread::sleep(Duration::from_millis(5000));
-
-                for index in 0..10000 {
-                    let log_copy = log.clone();
-                    let count_copy = count.clone();
-                    let counter_copy = counter.clone();
-                    rt_copy.spawn(rt_copy.alloc(), async move {
-                        let key = ("Test".to_string() + index.to_string().as_str()).into_bytes();
-                        let value = "aaaaaaaaaaaaaaaaaaaaaaaaaaaaaaaaaaaaaaaaaaaaaaaaaaaaaaaaaaaaaaaaaaaaaaaaaaaaaaaaaaaaaaaaaaaaaaaaaaaaaaaaaaaaaaaaaaaaaaaa".as_bytes();
-                        let uid = log_copy.append(LogMethod::PlainAppend, key.as_slice(), value);
-                        if let Err(e) = log_copy.delay_commit(uid, false, 20).await {
-                            println!("!!!!!!commit log failed, e: {:?}", e);
-                        } else {
-                            counter_copy.0.fetch_add(1, Ordering::Relaxed);
-
-                            if count_copy.fetch_add(1, Ordering::Relaxed) == 999 {
-                                match log_copy.split().await {
-                                    Err(e) => {
-                                        println!("!!!!!!split log failed, e: {:?}", e);
-                                    },
-                                    Ok(log_index) => {
-                                        println!("!!!!!!split log ok, log index: {}", log_index);
-                                    },
-                                }
-                                count_copy.store(0, Ordering::SeqCst);
-                            }
-                        }
-                    });
-                }
-            },
-        }
-    });
-
-    thread::sleep(Duration::from_millis(1000000000));
-<<<<<<< HEAD
-=======
-}
-
-#[test]
-fn test_log_collect_logs() {
-    let pool = MultiTaskPool::new("Test-Log-Load".to_string(), 8, 1024 * 1024, 10, Some(10));
-    let rt = pool.startup(false);
-
-    let rt_copy = rt.clone();
-    rt.spawn(rt.alloc(), async move {
-        match LogFile::open(rt_copy.clone(),
-                            "./log",
-                            8000,
-                            1024 * 1024,
-                            None).await {
-            Err(e) => {
-                println!("!!!!!!open log failed, e: {:?}", e);
-            },
-            Ok(log) => {
-                let log_paths = vec![
-                    PathBuf::from("./log/000001"),
-                    PathBuf::from("./log/000002"),
-                ];
-
-                let start = Instant::now();
-                match log.collect_logs(vec![], log_paths, 1024 * 1024, 32 * 1024, true).await {
-                    Err(e) => {
-                        println!("!!!!!!collect logs failed, e: {:?}", e);
-                    },
-                    Ok((size, len)) => {
-                        println!("!!!!!!collect logs ok, size: {:?}, len: {:?}, time: {:?}", size, len, Instant::now() - start);
-                    },
-                }
-            }
-        }
-    });
-
-    thread::sleep(Duration::from_millis(1000000000));
->>>>>>> 1350b89e
+use std::thread;
+use std::sync::Arc;
+use std::path::PathBuf;
+use std::collections::{VecDeque, BTreeMap};
+use std::time::{Instant, Duration};
+use std::sync::atomic::{AtomicUsize, Ordering, AtomicBool};
+
+use crc32fast::Hasher;
+use fastcmp::Compare;
+
+use r#async::{lock::mutex_lock::Mutex,
+              rt::multi_thread::{MultiTaskPool, MultiTaskRuntime}};
+use hash::XHashMap;
+
+use pi_store::log_store::log_file::{PairLoader, LogMethod, LogFile, read_log_file, read_log_file_block};
+use std::io::ErrorKind;
+
+#[test]
+fn test_crc32fast() {
+    let mut hasher = Hasher::new();
+    hasher.update(&vec![1, 1, 1]);
+    hasher.update(&vec![10, 10, 10]);
+    hasher.update(&vec![255, 10, 255, 10, 255, 10]);
+    let hash = hasher.finalize();
+    let mut hasher = Hasher::new();
+    hasher.update(&vec![1, 1, 1, 10, 10, 10, 255, 10, 255, 10, 255, 10]);
+
+    assert_eq!(hash, hasher.finalize());
+}
+
+#[test]
+fn test_fastcmp() {
+    let vec0: Vec<u8> = vec![1, 1, 1];
+    let vec1: Vec<u8> = vec![1, 1, 1];
+
+    assert!(vec0.feq(&vec1));
+}
+
+struct Counter(AtomicUsize, Instant);
+
+impl Drop for Counter {
+    fn drop(&mut self) {
+        println!("!!!!!!drop counter, count: {:?}, time: {:?}", self.0.load(Ordering::Relaxed), Instant::now() - self.1);
+    }
+}
+
+#[test]
+fn test_log_append() {
+    let pool = MultiTaskPool::new("Test-Log-Append".to_string(), 8, 1024 * 1024, 10, None);
+    let rt = pool.startup(false);
+
+    let rt_copy = rt.clone();
+    rt.spawn(rt.alloc(), async move {
+        match LogFile::open(rt_copy.clone(),
+                            "./log",
+                            8000,
+                            1024 * 1024,
+                            None).await {
+            Err(e) => {
+                println!("!!!!!!open log failed, e: {:?}", e);
+            },
+            Ok(log) => {
+                let counter = Arc::new(Counter(AtomicUsize::new(0), Instant::now()));
+                for index in 0..10000 {
+                    let log_copy = log.clone();
+                    let counter_copy = counter.clone();
+                    rt_copy.spawn(rt_copy.alloc(), async move {
+                        let key = ("Test".to_string() + index.to_string().as_str()).into_bytes();
+                        let value = "aaaaaaaaaaaaaaaaaaaaaaaaaaaaaaaaaaaaaaaaaaaaaaaaaaaaaaaaaaaaaaaaaaaaaaaaaaaaaaaaaaaaaaaaaaaaaaaaaaaaaaaaaaaaaaaaaaaaaaaa".as_bytes();
+                        let uid = log_copy.append(LogMethod::PlainAppend, key.as_slice(), value);
+                        if let Err(e) = log_copy.commit(uid, true, false).await {
+                            println!("!!!!!!append log failed, e: {:?}", e);
+                        } else {
+                            counter_copy.0.fetch_add(1, Ordering::Relaxed);
+                        }
+                    });
+                }
+            },
+        }
+    });
+
+    thread::sleep(Duration::from_millis(1000000000));
+}
+
+#[test]
+fn test_log_remove() {
+    let pool = MultiTaskPool::new("Test-Log-Remove".to_string(), 8, 1024 * 1024, 10, None);
+    let rt = pool.startup(false);
+
+    let rt_copy = rt.clone();
+    rt.spawn(rt.alloc(), async move {
+        match LogFile::open(rt_copy.clone(),
+                            "./log",
+                            8000,
+                            1024 * 1024,
+                            None).await {
+            Err(e) => {
+                println!("!!!!!!open log failed, e: {:?}", e);
+            },
+            Ok(log) => {
+                let counter = Arc::new(Counter(AtomicUsize::new(0), Instant::now()));
+                for index in 0..10000 {
+                    let log_copy = log.clone();
+                    let counter_copy = counter.clone();
+                    rt_copy.spawn(rt_copy.alloc(), async move {
+                        let key = ("Test".to_string() + index.to_string().as_str()).into_bytes();
+                        let value = "aaaaaaaaaaaaaaaaaaaaaaaaaaaaaaaaaaaaaaaaaaaaaaaaaaaaaaaaaaaaaaaaaaaaaaaaaaaaaaaaaaaaaaaaaaaaaaaaaaaaaaaaaaaaaaaaaaaaaaaa".as_bytes();
+                        let uid = log_copy.append(LogMethod::Remove, key.as_slice(), value);
+                        if let Err(e) = log_copy.commit(uid, true, false).await {
+                            println!("!!!!!!remove log failed, e: {:?}", e);
+                        } else {
+                            counter_copy.0.fetch_add(1, Ordering::Relaxed);
+                        }
+                    });
+                }
+            },
+        }
+    });
+
+    thread::sleep(Duration::from_millis(1000000000));
+}
+
+struct TestCache {
+    is_hidden_remove:   bool,
+    removed:            XHashMap<Vec<u8>, ()>,
+    map:                BTreeMap<Vec<u8>, Option<String>>,
+}
+
+impl PairLoader for TestCache {
+    fn is_require(&self, log_file: Option<&PathBuf>, key: &Vec<u8>) -> bool {
+        !self.removed.contains_key(key) && !self.map.contains_key(key)
+    }
+
+    fn load(&mut self, log_file: Option<&PathBuf>, _method: LogMethod, key: Vec<u8>, value: Option<Vec<u8>>) {
+        if let Some(value) = value {
+            unsafe {
+                self.map.insert(key, Some(String::from_utf8_unchecked(value)));
+            }
+        } else {
+            if self.is_hidden_remove {
+                //忽略移除的键值对
+                self.removed.insert(key, ());
+            } else {
+                self.map.insert(key, None);
+            }
+        }
+    }
+}
+
+impl TestCache {
+    pub fn new(is_hidden_remove: bool) -> Self {
+        TestCache {
+            is_hidden_remove,
+            removed: XHashMap::default(),
+            map: BTreeMap::new(),
+        }
+    }
+
+    pub fn len(&self) -> usize {
+        self.map.len()
+    }
+}
+
+#[test]
+fn test_log_load() {
+    let pool = MultiTaskPool::new("Test-Log-Load".to_string(), 8, 1024 * 1024, 10, None);
+    let rt = pool.startup(true);
+
+    let rt_copy = rt.clone();
+    rt.spawn(rt.alloc(), async move {
+        match LogFile::open(rt_copy.clone(),
+                            "./log",
+                            8000,
+                            1024 * 1024,
+                            None).await {
+            Err(e) => {
+                println!("!!!!!!open log failed, e: {:?}", e);
+            },
+            Ok(log) => {
+                let mut cache = TestCache::new(true);
+                let start = Instant::now();
+                match log.load(&mut cache, None, 32 * 1024, true).await {
+                    Err(e) => {
+                        println!("!!!!!!load log failed, e: {:?}", e);
+                    },
+                    Ok(_) => {
+                        println!("!!!!!!load log ok, len: {:?}, time: {:?}", cache.len(), Instant::now() - start);
+                    },
+                }
+            }
+        }
+    });
+
+    thread::sleep(Duration::from_millis(1000000000));
+}
+
+#[test]
+fn test_log_collect() {
+    let pool = MultiTaskPool::new("Test-Log-Load".to_string(), 8, 1024 * 1024, 10, None);
+    let rt = pool.startup(true);
+
+    let rt_copy = rt.clone();
+    rt.spawn(rt.alloc(), async move {
+        match LogFile::open(rt_copy.clone(),
+                            "./log",
+                            8000,
+                            1024 * 1024,
+                            None).await {
+            Err(e) => {
+                println!("!!!!!!open log failed, e: {:?}", e);
+            },
+            Ok(log) => {
+                let start = Instant::now();
+                match log.collect(1024 * 1024, 32 * 1024, false).await {
+                    Err(e) => {
+                        println!("!!!!!!load log failed, e: {:?}", e);
+                    },
+                    Ok((size, len)) => {
+                        println!("!!!!!!load log ok, size: {:?}, len: {:?}, time: {:?}", size, len, Instant::now() - start);
+                    },
+                }
+            }
+        }
+    });
+
+    thread::sleep(Duration::from_millis(1000000000));
+}
+
+#[test]
+fn test_log_append_delay_commit() {
+    let pool = MultiTaskPool::new("Test-Log-Commit".to_string(), 8, 1024 * 1024, 10, Some(10));
+    let rt = pool.startup(false);
+
+    let rt_copy = rt.clone();
+    rt.spawn(rt.alloc(), async move {
+        match LogFile::open(rt_copy.clone(),
+                            "./log",
+                            8000,
+                            1024 * 1024,
+                            None).await {
+            Err(e) => {
+                println!("!!!!!!open log failed, e: {:?}", e);
+            },
+            Ok(log) => {
+                let counter = Arc::new(Counter(AtomicUsize::new(0), Instant::now()));
+                for index in 0..10000 {
+                    let log_copy = log.clone();
+                    let counter_copy = counter.clone();
+                    rt_copy.spawn(rt_copy.alloc(), async move {
+                        let key = ("Test".to_string() + index.to_string().as_str()).into_bytes();
+                        let value = "aaaaaaaaaaaaaaaaaaaaaaaaaaaaaaaaaaaaaaaaaaaaaaaaaaaaaaaaaaaaaaaaaaaaaaaaaaaaaaaaaaaaaaaaaaaaaaaaaaaaaaaaaaaaaaaaaaaaaaaa".as_bytes();
+                        let uid = log_copy.append(LogMethod::PlainAppend, key.as_slice(), value);
+                        if let Err(e) = log_copy.delay_commit(uid, false, 10).await {
+                            println!("!!!!!!commit log failed, e: {:?}", e);
+                        } else {
+                            counter_copy.0.fetch_add(1, Ordering::Relaxed);
+                        }
+                    });
+                }
+            },
+        }
+    });
+
+    thread::sleep(Duration::from_millis(1000000000));
+}
+
+#[test]
+fn test_log_remove_delay_commit() {
+    let pool = MultiTaskPool::new("Test-Log-Commit".to_string(), 8, 1024 * 1024, 10, Some(10));
+    let rt = pool.startup(false);
+
+    let rt_copy = rt.clone();
+    rt.spawn(rt.alloc(), async move {
+        match LogFile::open(rt_copy.clone(),
+                            "./log",
+                            8000,
+                            1024 * 1024,
+                            None).await {
+            Err(e) => {
+                println!("!!!!!!open log failed, e: {:?}", e);
+            },
+            Ok(log) => {
+                let counter = Arc::new(Counter(AtomicUsize::new(0), Instant::now()));
+                for index in 0..10000 {
+                    let log_copy = log.clone();
+                    let counter_copy = counter.clone();
+                    rt_copy.spawn(rt_copy.alloc(), async move {
+                        let key = ("Test".to_string() + index.to_string().as_str()).into_bytes();
+                        let value = "aaaaaaaaaaaaaaaaaaaaaaaaaaaaaaaaaaaaaaaaaaaaaaaaaaaaaaaaaaaaaaaaaaaaaaaaaaaaaaaaaaaaaaaaaaaaaaaaaaaaaaaaaaaaaaaaaaaaaaaa".as_bytes();
+                        let uid = log_copy.append(LogMethod::Remove, key.as_slice(), value);
+                        if let Err(e) = log_copy.delay_commit(uid, false, 20).await {
+                            println!("!!!!!!commit log failed, e: {:?}", e);
+                        } else {
+                            counter_copy.0.fetch_add(1, Ordering::Relaxed);
+                        }
+                    });
+                }
+            },
+        }
+    });
+
+    thread::sleep(Duration::from_millis(1000000000));
+}
+
+#[test]
+fn test_log_append_delay_commit_by_split() {
+    let pool = MultiTaskPool::new("Test-Log-Commit".to_string(), 8, 1024 * 1024, 10, Some(10));
+    let rt = pool.startup(false);
+
+    let rt_copy = rt.clone();
+    rt.spawn(rt.alloc(), async move {
+        match LogFile::open(rt_copy.clone(),
+                            "./log",
+                            8000,
+                            1024 * 1024,
+                            None).await {
+            Err(e) => {
+                println!("!!!!!!open log failed, e: {:?}", e);
+            },
+            Ok(log) => {
+                let counter = Arc::new(Counter(AtomicUsize::new(0), Instant::now()));
+                for index in 0..10000 {
+                    let log_copy = log.clone();
+                    let counter_copy = counter.clone();
+                    rt_copy.spawn(rt_copy.alloc(), async move {
+                        let key = ("Test".to_string() + index.to_string().as_str()).into_bytes();
+                        let value = "aaaaaaaaaaaaaaaaaaaaaaaaaaaaaaaaaaaaaaaaaaaaaaaaaaaaaaaaaaaaaaaaaaaaaaaaaaaaaaaaaaaaaaaaaaaaaaaaaaaaaaaaaaaaaaaaaaaaaaaa".as_bytes();
+                        let uid = log_copy.append(LogMethod::PlainAppend, key.as_slice(), value);
+                        if let Err(e) = log_copy.delay_commit(uid, true, 20).await {
+                            println!("!!!!!!commit log failed, e: {:?}", e);
+                        } else {
+                            counter_copy.0.fetch_add(1, Ordering::Relaxed);
+                        }
+                    });
+                }
+            },
+        }
+    });
+
+    thread::sleep(Duration::from_millis(1000000000));
+}
+
+#[test]
+fn test_log_remove_delay_commit_by_split() {
+    let pool = MultiTaskPool::new("Test-Log-Commit".to_string(), 8, 1024 * 1024, 10, Some(10));
+    let rt = pool.startup(true);
+
+    let rt_copy = rt.clone();
+    rt.spawn(rt.alloc(), async move {
+        match LogFile::open(rt_copy.clone(),
+                            "./log",
+                            8000,
+                            1024 * 1024,
+                            None).await {
+            Err(e) => {
+                println!("!!!!!!open log failed, e: {:?}", e);
+            },
+            Ok(log) => {
+                let counter = Arc::new(Counter(AtomicUsize::new(0), Instant::now()));
+                for index in 0..10000 {
+                    let log_copy = log.clone();
+                    let counter_copy = counter.clone();
+                    rt_copy.spawn(rt_copy.alloc(), async move {
+                        let key = ("Test".to_string() + index.to_string().as_str()).into_bytes();
+                        let value = "aaaaaaaaaaaaaaaaaaaaaaaaaaaaaaaaaaaaaaaaaaaaaaaaaaaaaaaaaaaaaaaaaaaaaaaaaaaaaaaaaaaaaaaaaaaaaaaaaaaaaaaaaaaaaaaaaaaaaaaa".as_bytes();
+                        let uid = log_copy.append(LogMethod::Remove, key.as_slice(), value);
+                        if let Err(e) = log_copy.delay_commit(uid, true, 20).await {
+                            println!("!!!!!!commit log failed, e: {:?}", e);
+                        } else {
+                            counter_copy.0.fetch_add(1, Ordering::Relaxed);
+                        }
+                    });
+                }
+            },
+        }
+    });
+
+    thread::sleep(Duration::from_millis(1000000000));
+}
+
+#[test]
+fn test_log_split() {
+    let pool = MultiTaskPool::new("Test-Log-Commit".to_string(), 8, 1024 * 1024, 10, Some(10));
+    let rt = pool.startup(true);
+
+    let rt_copy = rt.clone();
+    rt.spawn(rt.alloc(), async move {
+        match LogFile::open(rt_copy.clone(),
+                            "./log",
+                            8000,
+                            1024 * 1024,
+                            None).await {
+            Err(e) => {
+                println!("!!!!!!open log failed, e: {:?}", e);
+            },
+            Ok(log) => {
+                let mut count = Arc::new(AtomicUsize::new(0));
+                let counter = Arc::new(Counter(AtomicUsize::new(0), Instant::now()));
+
+                let log_copy = log.clone();
+                rt_copy.spawn(rt_copy.alloc(), async move {
+                    let mut cache = TestCache::new(true);
+                    let start = Instant::now();
+                    match log_copy.load(&mut cache, None, 32 * 1024, true).await {
+                        Err(e) => {
+                            println!("!!!!!!load log failed, e: {:?}", e);
+                        },
+                        Ok(_) => {
+                            println!("!!!!!!load log ok, len: {:?}, time: {:?}", cache.len(), Instant::now() - start);
+                        },
+                    }
+                });
+
+                thread::sleep(Duration::from_millis(5000));
+
+                for index in 0..10000 {
+                    let log_copy = log.clone();
+                    let count_copy = count.clone();
+                    let counter_copy = counter.clone();
+                    rt_copy.spawn(rt_copy.alloc(), async move {
+                        let key = ("Test".to_string() + index.to_string().as_str()).into_bytes();
+                        let value = "aaaaaaaaaaaaaaaaaaaaaaaaaaaaaaaaaaaaaaaaaaaaaaaaaaaaaaaaaaaaaaaaaaaaaaaaaaaaaaaaaaaaaaaaaaaaaaaaaaaaaaaaaaaaaaaaaaaaaaaa".as_bytes();
+                        let uid = log_copy.append(LogMethod::PlainAppend, key.as_slice(), value);
+                        if let Err(e) = log_copy.delay_commit(uid, false, 20).await {
+                            println!("!!!!!!commit log failed, e: {:?}", e);
+                        } else {
+                            counter_copy.0.fetch_add(1, Ordering::Relaxed);
+
+                            if count_copy.fetch_add(1, Ordering::Relaxed) == 999 {
+                                match log_copy.split().await {
+                                    Err(e) => {
+                                        println!("!!!!!!split log failed, e: {:?}", e);
+                                    },
+                                    Ok(log_index) => {
+                                        println!("!!!!!!split log ok, log index: {}", log_index);
+                                    },
+                                }
+                                count_copy.store(0, Ordering::SeqCst);
+                            }
+                        }
+                    });
+                }
+            },
+        }
+    });
+
+    thread::sleep(Duration::from_millis(1000000000));
+}
+
+#[test]
+fn test_log_collect_logs() {
+    let pool = MultiTaskPool::new("Test-Log-Load".to_string(), 8, 1024 * 1024, 10, Some(10));
+    let rt = pool.startup(false);
+
+    let rt_copy = rt.clone();
+    rt.spawn(rt.alloc(), async move {
+        match LogFile::open(rt_copy.clone(),
+                            "./log",
+                            8000,
+                            1024 * 1024,
+                            None).await {
+            Err(e) => {
+                println!("!!!!!!open log failed, e: {:?}", e);
+            },
+            Ok(log) => {
+                let log_paths = vec![
+                    PathBuf::from("./log/000001"),
+                    PathBuf::from("./log/000002"),
+                ];
+
+                let start = Instant::now();
+                match log.collect_logs(vec![], log_paths, 1024 * 1024, 32 * 1024, true).await {
+                    Err(e) => {
+                        println!("!!!!!!collect logs failed, e: {:?}", e);
+                    },
+                    Ok((size, len)) => {
+                        println!("!!!!!!collect logs ok, size: {:?}, len: {:?}, time: {:?}", size, len, Instant::now() - start);
+                    },
+                }
+            }
+        }
+    });
+
+    thread::sleep(Duration::from_millis(1000000000));
 }