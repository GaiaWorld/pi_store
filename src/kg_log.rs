/**
 * KG日志日志存储的定义
 * KG日志需要外部提供从Bon数据中获取key的方法和批量按键获取Guid的方法。并且写日志时需要指定子表编号。其余和一般日志一样。
 * KG日志的按键进行合并，部分垃圾回收的流程：
 * 寻找超过指定时间并且整理次数最少的块，如果块太小，会和前一个块合并到一起，一起进行整理。
 * 对块内日志进行遍历，每个条目反查key来决定是否存在。
 * 合并时，会创建一个临时文件，然后生成新的日志文件后，将临时文件命名成{time}.{mcount+1}，修改内存。最后删除原日志。
 *
 */
use std::sync::Arc;
use std::vec::Vec;

use pi_lib::atom::Atom;
use pi_lib::base58::{FromBase58, ToBase58};
use pi_lib::bon::{ReadBuffer, WriteBuffer};
use pi_lib::data_view::{GetView, SetView};
use pi_lib::guid::Guid;

use log::{Bin, Callback, Config, Log, ReadCallback, SResult};

/*
 * KVlog日志
 */
#[derive(Clone)]
pub struct KGLog {
    log: Log,
    key_fn: Arc<Fn(Bin) -> Bin>,             // TODO 改成静态函数
    read_fn: Arc<Fn(Vec<Bin>) -> Vec<Guid>>, // TODO 改成静态函数
}
impl KGLog {
<<<<<<< HEAD
	// 用Log日志配置创建KVlog日志
	pub fn new(dir: Atom, cfg: Config, cb: Arc<Fn(SResult<Self>)>) -> Option<SResult<Self>> {
		// match Log::new(dir, cfg, cb) {
		// 	Some(r) => Some(r),
		// 	_ => None
		// }
		None
	}
	// 获取内部的Log日志
	pub fn log(&self) -> &Log {
		&self.log
	}
	// 读取指定Guid对应的数据
	pub fn read(&self, guid: Guid, cb: ReadCallback) -> Option<SResult<Bin>> {
		self.log.read(guid, cb)
	}
	// 写入指定Guid对应的数据
	pub fn write(&self, guid: Guid, data: Bin, st_id: u32, cb: Callback) -> SResult<()> {
		self.log.write(guid, data, st_id, cb)
	}
	// 列出所有可以读写的日志文件名
	pub fn list_writes(&self) -> Vec<u64> {
		self.log.list_writes()
	}
	// 列出所有可以读写的日志文件内的(guid: Guid, key: Bin, st_id: u32)
	pub fn list_writes_datas(&self) -> Vec<(u64, Vec<(Guid, Bin, u32)>)> {
		vec![] // TODO
	}
	// 整理指定的可读写的日志文件，为其建立索引并以只读方式打开
	pub fn collect(&self, file: u64, cb: Callback) -> SResult<()> {
		self.log.collect(file, cb)
	}
=======
    // 用Log日志配置创建KVlog日志
    pub fn new(dir: Atom, cfg: Config, cb: Arc<Fn(SResult<Self>)>) -> Option<SResult<Self>> {
        // match Log::new(dir, cfg, cb) {
        // 	Some(r) => Some(r),
        // 	_ => None
        // }
        None
    }
    // 获取内部的Log日志
    pub fn log(&self) -> &Log {
        &self.log
    }
    // 读取指定Guid对应的数据
    pub fn read(&self, guid: Guid, cb: ReadCallback) -> Option<SResult<Bin>> {
        self.log.read(guid, cb)
    }
    // 写入指定Guid对应的数据
    pub fn write(&self, guid: Guid, data: Bin, st_key: u32, cb: Callback) -> SResult<()> {
        self.log.write(guid, data, st_key, cb)
    }
    // 列出所有可以读写的日志文件名
    pub fn list_writes(&self) -> Vec<u64> {
        self.log.list_writes()
    }
    // 列出所有可以读写的日志文件内的(guid: Guid, key: Bin, st_key: u32)
    pub fn list_writes_datas(&self) -> Vec<(u64, Vec<(Guid, Bin, u32)>)> {
        vec![] // TODO
    }
    // 整理指定的可读写的日志文件，为其建立索引并以只读方式打开
    pub fn collect(&self, file: u64, cb: Callback) -> SResult<()> {
        self.log.collect(file, cb)
    }
>>>>>>> b44c78e4
}

//====================================

//================================ 内部静态方法
<|MERGE_RESOLUTION|>--- conflicted
+++ resolved
@@ -1,102 +1,67 @@
-/**
- * KG日志日志存储的定义
- * KG日志需要外部提供从Bon数据中获取key的方法和批量按键获取Guid的方法。并且写日志时需要指定子表编号。其余和一般日志一样。
- * KG日志的按键进行合并，部分垃圾回收的流程：
- * 寻找超过指定时间并且整理次数最少的块，如果块太小，会和前一个块合并到一起，一起进行整理。
- * 对块内日志进行遍历，每个条目反查key来决定是否存在。
- * 合并时，会创建一个临时文件，然后生成新的日志文件后，将临时文件命名成{time}.{mcount+1}，修改内存。最后删除原日志。
- *
- */
-use std::sync::Arc;
-use std::vec::Vec;
-
-use pi_lib::atom::Atom;
-use pi_lib::base58::{FromBase58, ToBase58};
-use pi_lib::bon::{ReadBuffer, WriteBuffer};
-use pi_lib::data_view::{GetView, SetView};
-use pi_lib::guid::Guid;
-
-use log::{Bin, Callback, Config, Log, ReadCallback, SResult};
-
-/*
- * KVlog日志
- */
-#[derive(Clone)]
-pub struct KGLog {
-    log: Log,
-    key_fn: Arc<Fn(Bin) -> Bin>,             // TODO 改成静态函数
-    read_fn: Arc<Fn(Vec<Bin>) -> Vec<Guid>>, // TODO 改成静态函数
-}
-impl KGLog {
-<<<<<<< HEAD
-	// 用Log日志配置创建KVlog日志
-	pub fn new(dir: Atom, cfg: Config, cb: Arc<Fn(SResult<Self>)>) -> Option<SResult<Self>> {
-		// match Log::new(dir, cfg, cb) {
-		// 	Some(r) => Some(r),
-		// 	_ => None
-		// }
-		None
-	}
-	// 获取内部的Log日志
-	pub fn log(&self) -> &Log {
-		&self.log
-	}
-	// 读取指定Guid对应的数据
-	pub fn read(&self, guid: Guid, cb: ReadCallback) -> Option<SResult<Bin>> {
-		self.log.read(guid, cb)
-	}
-	// 写入指定Guid对应的数据
-	pub fn write(&self, guid: Guid, data: Bin, st_id: u32, cb: Callback) -> SResult<()> {
-		self.log.write(guid, data, st_id, cb)
-	}
-	// 列出所有可以读写的日志文件名
-	pub fn list_writes(&self) -> Vec<u64> {
-		self.log.list_writes()
-	}
-	// 列出所有可以读写的日志文件内的(guid: Guid, key: Bin, st_id: u32)
-	pub fn list_writes_datas(&self) -> Vec<(u64, Vec<(Guid, Bin, u32)>)> {
-		vec![] // TODO
-	}
-	// 整理指定的可读写的日志文件，为其建立索引并以只读方式打开
-	pub fn collect(&self, file: u64, cb: Callback) -> SResult<()> {
-		self.log.collect(file, cb)
-	}
-=======
-    // 用Log日志配置创建KVlog日志
-    pub fn new(dir: Atom, cfg: Config, cb: Arc<Fn(SResult<Self>)>) -> Option<SResult<Self>> {
-        // match Log::new(dir, cfg, cb) {
-        // 	Some(r) => Some(r),
-        // 	_ => None
-        // }
-        None
-    }
-    // 获取内部的Log日志
-    pub fn log(&self) -> &Log {
-        &self.log
-    }
-    // 读取指定Guid对应的数据
-    pub fn read(&self, guid: Guid, cb: ReadCallback) -> Option<SResult<Bin>> {
-        self.log.read(guid, cb)
-    }
-    // 写入指定Guid对应的数据
-    pub fn write(&self, guid: Guid, data: Bin, st_key: u32, cb: Callback) -> SResult<()> {
-        self.log.write(guid, data, st_key, cb)
-    }
-    // 列出所有可以读写的日志文件名
-    pub fn list_writes(&self) -> Vec<u64> {
-        self.log.list_writes()
-    }
-    // 列出所有可以读写的日志文件内的(guid: Guid, key: Bin, st_key: u32)
-    pub fn list_writes_datas(&self) -> Vec<(u64, Vec<(Guid, Bin, u32)>)> {
-        vec![] // TODO
-    }
-    // 整理指定的可读写的日志文件，为其建立索引并以只读方式打开
-    pub fn collect(&self, file: u64, cb: Callback) -> SResult<()> {
-        self.log.collect(file, cb)
-    }
->>>>>>> b44c78e4
-}
-
-//====================================
-
-//================================ 内部静态方法
+/**
+ * KG日志日志存储的定义
+ * KG日志需要外部提供从Bon数据中获取key的方法和批量按键获取Guid的方法。并且写日志时需要指定子表编号。其余和一般日志一样。
+ * KG日志的按键进行合并，部分垃圾回收的流程：
+ * 寻找超过指定时间并且整理次数最少的块，如果块太小，会和前一个块合并到一起，一起进行整理。
+ * 对块内日志进行遍历，每个条目反查key来决定是否存在。
+ * 合并时，会创建一个临时文件，然后生成新的日志文件后，将临时文件命名成{time}.{mcount+1}，修改内存。最后删除原日志。
+ *
+ */
+use std::sync::Arc;
+use std::vec::Vec;
+
+use pi_lib::atom::Atom;
+use pi_lib::base58::{FromBase58, ToBase58};
+use pi_lib::bon::{ReadBuffer, WriteBuffer};
+use pi_lib::data_view::{GetView, SetView};
+use pi_lib::guid::Guid;
+
+use log::{Bin, Callback, Config, Log, ReadCallback, SResult};
+
+/*
+ * KVlog日志
+ */
+#[derive(Clone)]
+pub struct KGLog {
+    log: Log,
+    key_fn: Arc<Fn(Bin) -> Bin>,             // TODO 改成静态函数
+    read_fn: Arc<Fn(Vec<Bin>) -> Vec<Guid>>, // TODO 改成静态函数
+}
+impl KGLog {
+    // 用Log日志配置创建KVlog日志
+    pub fn new(dir: Atom, cfg: Config, cb: Arc<Fn(SResult<Self>)>) -> Option<SResult<Self>> {
+        // match Log::new(dir, cfg, cb) {
+        // 	Some(r) => Some(r),
+        // 	_ => None
+        // }
+        None
+    }
+    // 获取内部的Log日志
+    pub fn log(&self) -> &Log {
+        &self.log
+    }
+    // 读取指定Guid对应的数据
+    pub fn read(&self, guid: Guid, cb: ReadCallback) -> Option<SResult<Bin>> {
+        self.log.read(guid, cb)
+    }
+    // 写入指定Guid对应的数据
+    pub fn write(&self, guid: Guid, data: Bin, st_key: u32, cb: Callback) -> SResult<()> {
+        self.log.write(guid, data, st_key, cb)
+    }
+    // 列出所有可以读写的日志文件名
+    pub fn list_writes(&self) -> Vec<u64> {
+        self.log.list_writes()
+    }
+    // 列出所有可以读写的日志文件内的(guid: Guid, key: Bin, st_key: u32)
+    pub fn list_writes_datas(&self) -> Vec<(u64, Vec<(Guid, Bin, u32)>)> {
+        vec![] // TODO
+    }
+    // 整理指定的可读写的日志文件，为其建立索引并以只读方式打开
+    pub fn collect(&self, file: u64, cb: Callback) -> SResult<()> {
+        self.log.collect(file, cb)
+    }
+}
+
+//====================================
+
+//================================ 内部静态方法